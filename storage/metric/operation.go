--- conflicted
+++ resolved
@@ -104,13 +104,8 @@
 	i := sort.Search(len(in), func(i int) bool {
 		return !in[i].Timestamp.Before(t)
 	})
-<<<<<<< HEAD
 	if i == len(in) {
 		// Target time is past the end, return only the last sample.
-=======
-	switch i {
-	case len(in):
->>>>>>> 84603f4f
 		out = in[len(in)-1:]
 	} else {
 		if in[i].Timestamp.Equal(t) && len(in) > i+1 {
